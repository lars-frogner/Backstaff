//! Command line interface for actions related to snapshots.

mod derive;
mod extract;
mod inspect;
mod resample;
mod slice;
mod synthesize;
mod write;

#[cfg(feature = "corks")]
mod corks;

use self::{
    derive::create_derive_subcommand, extract::create_extract_subcommand,
    inspect::create_inspect_subcommand, resample::create_resample_subcommand,
    slice::create_slice_subcommand, write::create_write_subcommand,
};
use crate::{
    add_subcommand_combinations,
    cli::utils as cli_utils,
    exit_on_error, exit_with_error,
    field::ScalarFieldCacher3,
    grid::{hor_regular::HorRegularGrid3, regular::RegularGrid3, Grid3, GridType},
    io::{
        snapshot::{
            self, fdt,
            native::{
                self, NativeSnapshotParameters, NativeSnapshotReader3, NativeSnapshotReaderConfig,
            },
            SnapshotProvider3,
        },
        utils as io_utils, Endianness,
    },
};
use clap::{Arg, ArgMatches, Command, ValueHint};
use std::{
    borrow::Cow,
    collections::HashMap,
    fmt,
    path::{Path, PathBuf},
    process,
    str::FromStr,
};

#[cfg(feature = "tracing")]
use super::tracing::create_trace_subcommand;

#[cfg(feature = "corks")]
use self::corks::{create_corks_subcommand, CorksState};

#[cfg(feature = "ebeam")]
use super::ebeam::create_ebeam_subcommand;

#[cfg(feature = "synthesis")]
use self::synthesize::create_synthesize_subcommand;

#[cfg(feature = "netcdf")]
use crate::io::snapshot::netcdf::{
    self, NetCDFSnapshotParameters, NetCDFSnapshotReader3, NetCDFSnapshotReaderConfig,
};

/// Builds a representation of the `snapshot` command line subcommand.
#[allow(clippy::let_and_return)]
pub fn create_snapshot_subcommand(parent_command_name: &'static str) -> Command<'static> {
    let command_name = "snapshot";

    crate::cli::command_graph::insert_command_graph_edge(parent_command_name, command_name);

    let command = Command::new(command_name)
        .about("Specify input snapshot to perform further actions on")
        .arg(
            Arg::new("input-file")
                .value_name("INPUT_FILE")
                .help(
                    "Path to the file representing the snapshot.\n\
                     Assumes the following format based on the file extension:\
                     \n    *.idl: Parameter file with associated .snap [and .aux] file\
                     \n    *.nc: NetCDF file using the CF convention (requires the netcdf feature)",
                )
                .required(true)
                .takes_value(true)
                .value_hint(ValueHint::FilePath),
        )
        .arg(
            Arg::new("snap-range")
                .short('r')
                .long("snap-range")
                .require_equals(true)
                .use_value_delimiter(true)
                .require_value_delimiter(true)
                .value_names(&["FIRST", "LAST"])
                .help(
                    "Inclusive range of snapshot numbers associated with the input\n\
                     snapshot to process [default: only process INPUT_FILE]",
                )
                .takes_value(true),
        )
        .arg(
            Arg::new("endianness")
                .short('e')
                .long("endianness")
                .require_equals(true)
                .value_name("ENDIANNESS")
                .help("Endianness to assume for snapshots in native binary format\n")
                .takes_value(true)
                .possible_values(&["little", "big", "native"])
                .default_value("little"),
        )
        .arg(
            Arg::new("max-memory-usage")
                .short('m')
                .long("max-memory-usage")
                .require_equals(true)
                .allow_hyphen_values(false)
                .value_name("PERCENTAGE")
                .help("Avoid exceeding this percentage of total memory when caching")
                .takes_value(true)
                .default_value("80"),
        )
        .arg(
            Arg::new("verbose")
                .short('v')
                .long("verbose")
                .help("Print status messages related to reading"),
        );

    #[cfg(feature = "synthesis")]
    let command = add_subcommand_combinations!(command, command_name, false; derive, synthesize);
    // let command = add_subcommand_combinations!(command, command_name, true; derive, synthesize, (inspect, slice, extract, resample, write));
    #[cfg(not(feature = "synthesis"))]
    let command = add_subcommand_combinations!(command, command_name, true; derive, (inspect, slice, extract, resample, write));

    #[cfg(feature = "corks")]
    let command = command.subcommand(create_corks_subcommand(command_name));

    #[cfg(feature = "tracing")]
    let command = command.subcommand(create_trace_subcommand(command_name));

    #[cfg(feature = "ebeam")]
    let command = command.subcommand(create_ebeam_subcommand(command_name));

    command
}

macro_rules! create_native_reader_and_run {
    ($config:expr, $max_memory_usage:expr, $snap_num_in_range:expr, $run_macro:tt) => {{
        let parameters = exit_on_error!(
            NativeSnapshotParameters::new($config.param_file_path(), $config.verbose()),
            "Error: Could not read parameter file: {}"
        );
        let mesh_path = exit_on_error!(
            parameters.determine_mesh_path(),
            "Error: Could not obtain path to mesh file: {}"
        );
        let (
            detected_grid_type,
            center_coords,
            lower_edge_coords,
            up_derivatives,
            down_derivatives,
        ) = exit_on_error!(
            native::parse_mesh_file(mesh_path, $config.verbose()),
            "Error: Could not parse mesh file: {}"
        );
        let is_periodic = exit_on_error!(
            parameters.determine_grid_periodicity(),
            "Error: Could not determine grid periodicity: {}"
        );
        match detected_grid_type {
            GridType::Regular => {
                let grid = RegularGrid3::from_coords(
                    center_coords,
                    lower_edge_coords,
                    is_periodic,
                    Some(up_derivatives),
                    Some(down_derivatives),
                );
                let reader = exit_on_error!(
                    NativeSnapshotReader3::<RegularGrid3<fdt>>::new_from_parameters_and_grid(
                        $config, parameters, grid,
                    ),
                    "Error: Could not create snapshot reader: {}"
                );
                $run_macro!(reader, $max_memory_usage, $snap_num_in_range)
            }
            GridType::HorRegular => {
                let grid = HorRegularGrid3::from_coords(
                    center_coords,
                    lower_edge_coords,
                    is_periodic,
                    Some(up_derivatives),
                    Some(down_derivatives),
                );
                let reader = exit_on_error!(
                    NativeSnapshotReader3::<HorRegularGrid3<fdt>>::new_from_parameters_and_grid(
                        $config, parameters, grid,
                    ),
                    "Error: Could not create snapshot reader: {}"
                );
                $run_macro!(reader, $max_memory_usage, $snap_num_in_range)
            }
        }
    }};
}

#[cfg(feature = "netcdf")]
macro_rules! create_netcdf_reader_and_run {
    ($config:expr, $max_memory_usage:expr, $snap_num_in_range:expr, $run_macro:tt) => {{
        let file = exit_on_error!(
            netcdf::open_file($config.file_path()),
            "Error: Could not open NetCDF file: {}"
        );
        let parameters = exit_on_error!(
            NetCDFSnapshotParameters::new(&file, $config.verbose()),
            "Error: Could not read snapshot parameters from NetCDF file: {}"
        );
        let (
            detected_grid_type,
            center_coords,
            lower_edge_coords,
            up_derivatives,
            down_derivatives,
            endianness,
        ) = exit_on_error!(
            netcdf::read_grid_data(&file, $config.verbose()),
            "Error: Could not read grid data from NetCDF file: {}"
        );
        let is_periodic = exit_on_error!(
            parameters.determine_grid_periodicity(),
            "Error: Could not determine grid periodicity: {}"
        );
        match detected_grid_type {
            GridType::Regular => {
                let grid = RegularGrid3::from_coords(
                    center_coords,
                    lower_edge_coords,
                    is_periodic,
                    up_derivatives,
                    down_derivatives,
                );
                $run_macro!(
                    NetCDFSnapshotReader3::<RegularGrid3<fdt>>::new_from_parameters_and_grid(
                        $config, file, parameters, grid, endianness,
                    ),
                    $max_memory_usage,
                    $snap_num_in_range
                )
            }
            GridType::HorRegular => {
                let grid = HorRegularGrid3::from_coords(
                    center_coords,
                    lower_edge_coords,
                    is_periodic,
                    up_derivatives,
                    down_derivatives,
                );
                $run_macro!(
                    NetCDFSnapshotReader3::<HorRegularGrid3<fdt>>::new_from_parameters_and_grid(
                        $config, file, parameters, grid, endianness,
                    ),
                    $max_memory_usage,
                    $snap_num_in_range
                )
            }
        }
    }};
}

/// Runs the actions for the `snapshot` subcommand using the given arguments.
pub fn run_snapshot_subcommand(arguments: &ArgMatches, protected_file_types: &[&str]) {
    macro_rules! run_subcommands_for_reader {
<<<<<<< HEAD
        ($reader:expr, $snap_num_in_range:expr) => {
            run_snapshot_subcommand_with_derive(
                arguments,
                $reader,
                $snap_num_in_range,
                protected_file_types,
            )
        };
=======
        ($reader:expr, $max_memory_usage:expr, $snap_num_in_range:expr) => {{
            let provider = ScalarFieldCacher3::new(
                $reader,
                $max_memory_usage,
                arguments.is_present("verbose").into(),
            );

            if let Some(derive_arguments) = arguments.subcommand_matches("derive") {
                let provider = derive::create_derive_provider(derive_arguments, provider);
                // if let Some(synthesize_arguments) = arguments.subcommand_matches("synthesize") {
                //     let provider =
                //         synthesize::create_synthesize_provider(synthesize_arguments, provider);
                //     run_snapshot_subcommand_for_provider(
                //         synthesize_arguments,
                //         provider,
                //         $max_memory_usage,
                //         $snap_num_in_range,
                //         protected_file_types,
                //     );
                // } else {
                run_snapshot_subcommand_for_provider(
                    derive_arguments,
                    provider,
                    $max_memory_usage,
                    $snap_num_in_range,
                    protected_file_types,
                );
                // }
            } else {
                // if let Some(synthesize_arguments) = arguments.subcommand_matches("synthesize") {
                //     let provider =
                //         synthesize::create_synthesize_provider(synthesize_arguments, provider);
                //     run_snapshot_subcommand_for_provider(
                //         synthesize_arguments,
                //         provider,
                //         $max_memory_usage,
                //         $snap_num_in_range,
                //         protected_file_types,
                //     );
                // } else {
                run_snapshot_subcommand_for_provider(
                    arguments,
                    provider,
                    $max_memory_usage,
                    $snap_num_in_range,
                    protected_file_types,
                );
                // }
            }
        }};
>>>>>>> f4b5f7ce
    }

    let input_file_path = exit_on_error!(
        PathBuf::from_str(
            arguments
                .value_of("input-file")
                .expect("No value for required argument"),
        ),
        "Error: Could not interpret path to input file: {}"
    );

    let input_type = InputType::from_path(&input_file_path);

    let input_snap_paths_and_num_offsets = match arguments.values_of("snap-range") {
        Some(value_strings) => {
            exit_on_false!(
                !input_type.is_scratch(),
                "Error: snap-range not supported for scratch files"
            );

            let snap_num_range: Vec<u32> = value_strings
                .map(|value_string| cli_utils::parse_value_string("snap-range", value_string))
                .collect();
            exit_on_false!(
                snap_num_range.len() == 2,
                "Error: Invalid number of values for snap-range (must be 2)"
            );
            exit_on_false!(
                snap_num_range[1] > snap_num_range[0],
                "Error: Last snapshot number must be larger than first snapshot number"
            );

            (snap_num_range[0]..=snap_num_range[1])
                .map(|snap_num| {
                    (
                        input_file_path.with_file_name(
                            snapshot::create_new_snapshot_file_name_from_path(
                                &input_file_path,
                                snap_num,
                                &input_type.to_string(),
                                false,
                            ),
                        ),
                        Some(SnapNumInRange::new(
                            snap_num_range[0],
                            snap_num_range[1],
                            snap_num,
                        )),
                    )
                })
                .collect()
        }
        None => vec![(input_file_path, None)],
    };

    let endianness = match arguments
        .value_of("endianness")
        .expect("No value for argument with default")
    {
        "little" => Endianness::Little,
        "big" => Endianness::Big,
        "native" => Endianness::Native,
        invalid => exit_with_error!("Error: Invalid endianness {}", invalid),
    };

    let max_memory_usage = match arguments
        .value_of("max-memory-usage")
        .expect("No value for argument with default")
    {
        value_str => exit_on_error!(
            value_str.parse::<f32>(),
            "Error: Could not parse value of max-memory-usage: {}"
        ),
    };
    if max_memory_usage < 0.0 {
        exit_with_error!("Error: max-memory-usage can not be negative");
    }

    let verbose = arguments.is_present("verbose").into();

    match input_type {
        InputType::Native(_) => {
            for (file_path, snap_num_in_range) in input_snap_paths_and_num_offsets {
                let reader_config = NativeSnapshotReaderConfig::new(file_path, endianness, verbose);
                create_native_reader_and_run!(
                    reader_config,
                    max_memory_usage,
                    &snap_num_in_range,
                    run_subcommands_for_reader
                );
            }
        }
        #[cfg(feature = "netcdf")]
        InputType::NetCDF => {
            for (file_path, snap_num_in_range) in input_snap_paths_and_num_offsets {
                let reader_config = NetCDFSnapshotReaderConfig::new(file_path, verbose);
                create_netcdf_reader_and_run!(
                    reader_config,
                    max_memory_usage,
                    &snap_num_in_range,
                    run_subcommands_for_reader
                );
            }
        }
    }
}

fn run_snapshot_subcommand_with_derive<G, P>(
    arguments: &ArgMatches,
    provider: P,
    snap_num_in_range: &Option<SnapNumInRange>,
    protected_file_types: &[&str],
) where
    G: Grid3<fdt>,
    P: SnapshotProvider3<G> + Sync,
{
    if let Some(derive_arguments) = arguments.subcommand_matches("derive") {
        let provider = derive::create_derive_provider(derive_arguments, provider);
        run_snapshot_subcommand_with_synthesis(
            derive_arguments,
            provider,
            snap_num_in_range,
            protected_file_types,
        );
    } else {
        run_snapshot_subcommand_with_synthesis(
            arguments,
            provider,
            snap_num_in_range,
            protected_file_types,
        );
    }
}

fn run_snapshot_subcommand_with_synthesis<G, P>(
    arguments: &ArgMatches,
    provider: P,
    snap_num_in_range: &Option<SnapNumInRange>,
    protected_file_types: &[&str],
) where
    G: Grid3<fdt>,
    P: SnapshotProvider3<G> + Sync,
{
    #[cfg(feature = "synthesis")]
    if let Some(synthesize_arguments) = arguments.subcommand_matches("synthesize") {
        let provider = synthesize::create_synthesize_provider(synthesize_arguments, provider);
        // run_snapshot_subcommand_for_provider(
        //     synthesize_arguments,
        //     provider,
        //     snap_num_in_range,
        //     protected_file_types,
        // );
        // return;
    }

    // run_snapshot_subcommand_for_provider(
    //     arguments,
    //     provider,
    //     snap_num_in_range,
    //     protected_file_types,
    // );
}

fn run_snapshot_subcommand_for_provider<G, P>(
    arguments: &ArgMatches,
    provider: P,
    max_memory_usage: f32,
    snap_num_in_range: &Option<SnapNumInRange>,
    protected_file_types: &[&str],
) where
    G: Grid3<fdt>,
    P: SnapshotProvider3<G>,
{
    if let Some(inspect_arguments) = arguments.subcommand_matches("inspect") {
        inspect::run_inspect_subcommand(inspect_arguments, provider);
    } else if let Some(slice_arguments) = arguments.subcommand_matches("slice") {
        slice::run_slice_subcommand(
            slice_arguments,
            provider,
            snap_num_in_range,
            protected_file_types,
        );
    } else if let Some(extract_arguments) = arguments.subcommand_matches("extract") {
        extract::run_extract_subcommand(
            extract_arguments,
            provider,
            snap_num_in_range,
            protected_file_types,
        );
    } else if let Some(resample_arguments) = arguments.subcommand_matches("resample") {
        resample::run_resample_subcommand(
            resample_arguments,
            provider,
            snap_num_in_range,
            protected_file_types,
        );
    } else if let Some(write_arguments) = arguments.subcommand_matches("write") {
        write::run_write_subcommand(
            write_arguments,
            provider,
            snap_num_in_range,
            HashMap::new(),
            protected_file_types,
        );
    } else {
        let corks_arguments = if cfg!(feature = "corks") {
            arguments.subcommand_matches("corks")
        } else {
            None
        };
        let trace_arguments = if cfg!(feature = "tracing") {
            arguments.subcommand_matches("trace")
        } else {
            None
        };
        let ebeam_arguments = if cfg!(feature = "ebeam") {
            arguments.subcommand_matches("ebeam")
        } else {
            None
        };
        if let Some(_corks_arguments) = corks_arguments {
            #[cfg(feature = "corks")]
            {
                let mut corks_state: Option<CorksState> = None;
                corks::run_corks_subcommand(
                    _corks_arguments,
                    provider,
                    max_memory_usage,
                    snap_num_in_range,
                    protected_file_types,
                    &mut corks_state,
                );
            }
        } else if let Some(_trace_arguments) = trace_arguments {
            #[cfg(feature = "tracing")]
            crate::cli::tracing::run_trace_subcommand(
                _trace_arguments,
                provider,
                max_memory_usage,
                snap_num_in_range,
                protected_file_types,
            );
        } else if let Some(_ebeam_arguments) = ebeam_arguments {
            #[cfg(feature = "ebeam")]
            crate::cli::ebeam::run_ebeam_subcommand(
                _ebeam_arguments,
                provider,
                max_memory_usage,
                snap_num_in_range,
                protected_file_types,
            );
        }
    }
}

pub struct SnapNumInRange {
    current_offset: u32,
    final_offset: u32,
}

impl SnapNumInRange {
    fn new(start_snap_num: u32, end_snap_num: u32, current_snap_num: u32) -> Self {
        assert!(
            end_snap_num >= start_snap_num,
            "End snap number must be larger than or equal to start snap number."
        );
        assert!(
            current_snap_num >= start_snap_num && current_snap_num <= end_snap_num,
            "Current snap number must be between start and end snap number."
        );
        Self {
            current_offset: current_snap_num - start_snap_num,
            final_offset: end_snap_num - current_snap_num,
        }
    }

    pub fn offset(&self) -> u32 {
        self.current_offset
    }

    pub fn is_final(&self) -> bool {
        self.current_offset == self.final_offset
    }
}

#[derive(Clone, Debug)]
enum InputType {
    Native(NativeType),
    #[cfg(feature = "netcdf")]
    NetCDF,
}

#[derive(Copy, Clone, Debug)]
enum NativeType {
    Snap,
    Scratch,
}

impl InputType {
    fn from_path<P: AsRef<Path>>(file_path: P) -> Self {
        let file_name = Path::new(file_path.as_ref().file_name().unwrap_or_else(|| {
            exit_with_error!(
                "Error: Missing extension for input file\n\
                         Valid extensions are: {}",
                Self::valid_extensions_string()
            )
        }));
        let final_extension = file_name.extension().unwrap().to_string_lossy();
        let extension = if final_extension.as_ref() == "scr" {
            match Path::new(file_name.file_stem().unwrap()).extension() {
                Some(extension) => Cow::Owned(format!(
                    "{}.{}",
                    extension.to_string_lossy(),
                    final_extension
                )),
                None => final_extension,
            }
        } else {
            final_extension
        };
        Self::from_extension(extension.as_ref())
    }

    fn from_extension(extension: &str) -> Self {
        match extension {
            "idl" => Self::Native(NativeType::Snap),
            "idl.scr" => Self::Native(NativeType::Scratch),
            "nc" => {
                #[cfg(feature = "netcdf")]
                {
                    Self::NetCDF
                }
                #[cfg(not(feature = "netcdf"))]
                exit_with_error!("Error: Compile with netcdf feature in order to read NetCDF files\n\
                                  Tip: Use cargo flag --features=netcdf and make sure the NetCDF library is available");
            }
            invalid => exit_with_error!(
                "Error: Invalid extension {} for input file\n\
                 Valid extensions are: {}",
                invalid,
                Self::valid_extensions_string()
            ),
        }
    }

    fn valid_extensions_string() -> String {
        format!(
            "idl[.scr]{}",
            if cfg!(feature = "netcdf") { ", nc" } else { "" }
        )
    }

    fn is_scratch(&self) -> bool {
        if let Self::Native(NativeType::Scratch) = self {
            true
        } else {
            false
        }
    }
}

impl fmt::Display for InputType {
    fn fmt(&self, f: &mut fmt::Formatter<'_>) -> fmt::Result {
        write!(
            f,
            "{}",
            match self {
                Self::Native(NativeType::Snap) => "idl",
                Self::Native(NativeType::Scratch) => "idl.scr",
                #[cfg(feature = "netcdf")]
                Self::NetCDF => "nc",
            }
        )
    }
}

fn parse_included_quantity_list<G, P>(
    arguments: &ArgMatches,
    provider: &P,
    continue_on_warnings: bool,
) -> Vec<String>
where
    G: Grid3<fdt>,
    P: SnapshotProvider3<G>,
{
    if arguments.is_present("all-quantities") {
        provider.all_variable_names().to_vec()
    } else if let Some(included_quantities) = arguments
        .values_of("included-quantities")
        .map(|values| values.collect::<Vec<_>>())
    {
        included_quantities
            .into_iter()
            .filter_map(|name| {
                if name.is_empty() {
                    None
                } else {
                    let has_variable = provider.has_variable(name);
                    if has_variable {
                        Some(name.to_string())
                    } else {
                        eprintln!("Warning: Quantity {} not present in snapshot", name);
                        if !continue_on_warnings
                            && !io_utils::user_says_yes("Still continue?", true)
                        {
                            process::exit(1);
                        }
                        None
                    }
                }
            })
            .collect()
    } else if let Some(excluded_quantities) = arguments
        .values_of("excluded-quantities")
        .map(|values| values.into_iter().map(String::from).collect::<Vec<_>>())
    {
        let excluded_quantities: Vec<_> = excluded_quantities
            .into_iter()
            .filter(|name| !name.is_empty())
            .collect();
        provider.all_variable_names_except(&excluded_quantities)
    } else {
        Vec::new()
    }
}<|MERGE_RESOLUTION|>--- conflicted
+++ resolved
@@ -126,8 +126,7 @@
         );
 
     #[cfg(feature = "synthesis")]
-    let command = add_subcommand_combinations!(command, command_name, false; derive, synthesize);
-    // let command = add_subcommand_combinations!(command, command_name, true; derive, synthesize, (inspect, slice, extract, resample, write));
+    let command = add_subcommand_combinations!(command, command_name, true; derive, synthesize, (inspect, slice, extract, resample, write));
     #[cfg(not(feature = "synthesis"))]
     let command = add_subcommand_combinations!(command, command_name, true; derive, (inspect, slice, extract, resample, write));
 
@@ -270,67 +269,20 @@
 /// Runs the actions for the `snapshot` subcommand using the given arguments.
 pub fn run_snapshot_subcommand(arguments: &ArgMatches, protected_file_types: &[&str]) {
     macro_rules! run_subcommands_for_reader {
-<<<<<<< HEAD
-        ($reader:expr, $snap_num_in_range:expr) => {
-            run_snapshot_subcommand_with_derive(
-                arguments,
-                $reader,
-                $snap_num_in_range,
-                protected_file_types,
-            )
-        };
-=======
         ($reader:expr, $max_memory_usage:expr, $snap_num_in_range:expr) => {{
             let provider = ScalarFieldCacher3::new(
                 $reader,
                 $max_memory_usage,
                 arguments.is_present("verbose").into(),
             );
-
-            if let Some(derive_arguments) = arguments.subcommand_matches("derive") {
-                let provider = derive::create_derive_provider(derive_arguments, provider);
-                // if let Some(synthesize_arguments) = arguments.subcommand_matches("synthesize") {
-                //     let provider =
-                //         synthesize::create_synthesize_provider(synthesize_arguments, provider);
-                //     run_snapshot_subcommand_for_provider(
-                //         synthesize_arguments,
-                //         provider,
-                //         $max_memory_usage,
-                //         $snap_num_in_range,
-                //         protected_file_types,
-                //     );
-                // } else {
-                run_snapshot_subcommand_for_provider(
-                    derive_arguments,
-                    provider,
-                    $max_memory_usage,
-                    $snap_num_in_range,
-                    protected_file_types,
-                );
-                // }
-            } else {
-                // if let Some(synthesize_arguments) = arguments.subcommand_matches("synthesize") {
-                //     let provider =
-                //         synthesize::create_synthesize_provider(synthesize_arguments, provider);
-                //     run_snapshot_subcommand_for_provider(
-                //         synthesize_arguments,
-                //         provider,
-                //         $max_memory_usage,
-                //         $snap_num_in_range,
-                //         protected_file_types,
-                //     );
-                // } else {
-                run_snapshot_subcommand_for_provider(
-                    arguments,
-                    provider,
-                    $max_memory_usage,
-                    $snap_num_in_range,
-                    protected_file_types,
-                );
-                // }
-            }
+            run_snapshot_subcommand_with_derive(
+                arguments,
+                provider,
+                $max_memory_usage,
+                $snap_num_in_range,
+                protected_file_types,
+            )
         }};
->>>>>>> f4b5f7ce
     }
 
     let input_file_path = exit_on_error!(
@@ -441,6 +393,7 @@
 fn run_snapshot_subcommand_with_derive<G, P>(
     arguments: &ArgMatches,
     provider: P,
+    max_memory_usage: f32,
     snap_num_in_range: &Option<SnapNumInRange>,
     protected_file_types: &[&str],
 ) where
@@ -452,6 +405,7 @@
         run_snapshot_subcommand_with_synthesis(
             derive_arguments,
             provider,
+            max_memory_usage,
             snap_num_in_range,
             protected_file_types,
         );
@@ -459,6 +413,7 @@
         run_snapshot_subcommand_with_synthesis(
             arguments,
             provider,
+            max_memory_usage,
             snap_num_in_range,
             protected_file_types,
         );
@@ -468,6 +423,7 @@
 fn run_snapshot_subcommand_with_synthesis<G, P>(
     arguments: &ArgMatches,
     provider: P,
+    max_memory_usage: f32,
     snap_num_in_range: &Option<SnapNumInRange>,
     protected_file_types: &[&str],
 ) where
@@ -477,21 +433,23 @@
     #[cfg(feature = "synthesis")]
     if let Some(synthesize_arguments) = arguments.subcommand_matches("synthesize") {
         let provider = synthesize::create_synthesize_provider(synthesize_arguments, provider);
-        // run_snapshot_subcommand_for_provider(
-        //     synthesize_arguments,
-        //     provider,
-        //     snap_num_in_range,
-        //     protected_file_types,
-        // );
-        // return;
-    }
-
-    // run_snapshot_subcommand_for_provider(
-    //     arguments,
-    //     provider,
-    //     snap_num_in_range,
-    //     protected_file_types,
-    // );
+        run_snapshot_subcommand_for_provider(
+            synthesize_arguments,
+            provider,
+            max_memory_usage,
+            snap_num_in_range,
+            protected_file_types,
+        );
+        return;
+    }
+
+    run_snapshot_subcommand_for_provider(
+        arguments,
+        provider,
+        max_memory_usage,
+        snap_num_in_range,
+        protected_file_types,
+    );
 }
 
 fn run_snapshot_subcommand_for_provider<G, P>(
