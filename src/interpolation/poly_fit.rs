--- conflicted
+++ resolved
@@ -1,20 +1,10 @@
 //! Interpolation by polynomial fitting.
 
-<<<<<<< HEAD
-#![allow(unused_imports)]
-#![allow(unused_macros)]
-#![allow(unused_variables)]
-
-=======
->>>>>>> a84ee712
 use super::{Interpolator1, Interpolator2, Interpolator3};
 use crate::{
     field::{ScalarField1, ScalarField2, ScalarField3, VectorField2, VectorField3},
     geometry::{
-<<<<<<< HEAD
-=======
         CoordRefs1, CoordRefs2, CoordRefs3,
->>>>>>> a84ee712
         Dim2::{self, X as X2, Y as Y2},
         Dim3::{self, X, Y, Z},
         Idx2, Idx3, In2D, In3D, Point2, Point3, Vec2, Vec3,
@@ -22,34 +12,6 @@
     grid::{CoordLocation, Grid1, Grid2, Grid3, GridPointQuery1, GridPointQuery2, GridPointQuery3},
     num::BFloat,
 };
-<<<<<<< HEAD
-
-macro_rules! compute_start_offset {
-    ($center_coords:expr, $location:expr, $interp_coord:expr, $interp_idx:expr, $order:expr) => {{
-        const N_POINTS: usize = $order + 1;
-        const DEFAULT_START_OFFSET: isize = 1 - ((N_POINTS + 1) as isize) / 2;
-
-        match $location {
-            CoordLocation::Center => {
-                if $order % 2 != 0 && $interp_coord < $center_coords[$interp_idx] {
-                    // If values are located at cell centers, interpolation order is odd
-                    // and interpolation coordinate is in lower half of the cell:
-                    // Shift start offset one cell down.
-                    DEFAULT_START_OFFSET - 1
-                } else {
-                    DEFAULT_START_OFFSET
-                }
-            }
-            CoordLocation::LowerEdge => {
-                if $order % 2 == 0 && $interp_coord > $center_coords[$interp_idx] {
-                    // If values are located at lower cell edges, interpolation order is even
-                    // and interpolation coordinate is in upper half of the cell:
-                    // Shift start offset one cell up.
-                    DEFAULT_START_OFFSET + 1
-                } else {
-                    DEFAULT_START_OFFSET
-                }
-=======
 use ndarray::prelude::*;
 use std::mem::MaybeUninit;
 
@@ -80,96 +42,11 @@
                 default_start_offset + 1
             } else {
                 default_start_offset
->>>>>>> a84ee712
             }
         }
     }
 }
 
-<<<<<<< HEAD
-macro_rules! compute_start_indices_3d {
-    ($grid:expr, $locations:expr, $interp_point:expr, $interp_indices:expr, $order:expr) => {{
-        let center_coords = $grid.centers();
-        let start_offset_x = compute_start_offset!(
-            &center_coords[X],
-            $locations[X],
-            $interp_point[X],
-            $interp_indices[X],
-            $order
-        );
-        let start_offset_y = compute_start_offset!(
-            &center_coords[Y],
-            $locations[Y],
-            $interp_point[Y],
-            $interp_indices[Y],
-            $order
-        );
-        let start_offset_z = compute_start_offset!(
-            &center_coords[Z],
-            $locations[Z],
-            $interp_point[Z],
-            $interp_indices[Z],
-            $order
-        );
-        Idx3::new(
-            ($interp_indices[X] as isize) + start_offset_x,
-            ($interp_indices[Y] as isize) + start_offset_y,
-            ($interp_indices[Z] as isize) + start_offset_z,
-        )
-    }};
-}
-
-macro_rules! compute_start_indices_2d {
-    ($grid:expr, $locations:expr, $interp_point:expr, $interp_indices:expr, $order:expr) => {{
-        let center_coords = $grid.centers();
-        let start_offset_x = compute_start_offset!(
-            &center_coords[X2],
-            $locations[X2],
-            $interp_point[X2],
-            $interp_indices[X2],
-            $order
-        );
-        let start_offset_y = compute_start_offset!(
-            &center_coords[Y2],
-            $locations[Y2],
-            $interp_point[Y2],
-            $interp_indices[Y2],
-            $order
-        );
-        Idx2::new(
-            ($interp_indices[X2] as isize) + start_offset_x,
-            ($interp_indices[Y2] as isize) + start_offset_y,
-        )
-    }};
-}
-
-macro_rules! compute_start_index_1d {
-    ($grid:expr, $location:expr, $interp_coord:expr, $interp_index:expr, $order:expr) => {{
-        let center_coords = $grid.centers();
-        let start_offset = compute_start_offset!(
-            center_coords,
-            $location,
-            $interp_coord,
-            $interp_index,
-            $order
-        );
-        ($interp_index as isize) + start_offset
-    }};
-}
-
-macro_rules! find_start_indices_and_crossings_3d {
-    ($grid:expr, $locations:expr, $interp_point:expr, $interp_indices:expr, $order:expr) => {
-        {
-            const N_POINTS: usize = $order + 1;
-
-            let mut start_indices = compute_start_indices_3d!(
-                $grid,
-                $locations,
-                $interp_point,
-                $interp_indices,
-                $order
-            );
-=======
 fn compute_start_indices_3d<F: BFloat, G: Grid3<F>, const N_POINTS: usize>(
     grid: &G,
     locations: &In3D<CoordLocation>,
@@ -238,7 +115,6 @@
         compute_start_offset::<_, N_POINTS>(center_coords, location, interp_coord, interp_idx);
     (interp_idx as isize) + start_offset
 }
->>>>>>> a84ee712
 
 fn find_start_indices_and_crossings_3d<F: BFloat, G: Grid3<F>, const N_POINTS: usize>(
     grid: &G,
@@ -282,94 +158,6 @@
     )
 }
 
-<<<<<<< HEAD
-macro_rules! find_start_indices_and_crossings_2d {
-    ($grid:expr, $locations:expr, $interp_point:expr, $interp_indices:expr, $order:expr) => {
-        {
-            const N_POINTS: usize = $order + 1;
-
-            let mut start_indices = compute_start_indices_2d!(
-                $grid,
-                $locations,
-                $interp_point,
-                $interp_indices,
-                $order
-            );
-
-            let grid_shape = $grid.shape();
-            let mut crosses_periodic_bound = In2D::new(false, false);
-            let mut any_crosses_periodic_bound = false;
-
-            for &dim in &Dim2::slice() {
-                // Check if start index is outside lower bound
-                if start_indices[dim] < 0 {
-                    if $grid.is_periodic(dim) {
-                        // If the dimension is periodic, make a note of the crossing
-                        crosses_periodic_bound[dim] = true;
-                        any_crosses_periodic_bound = true;
-                    } else {
-                        // If the dimension is not periodic, shift the interpolation interval to lie on the inside
-                        start_indices[dim] = 0;
-                    }
-                // Check the upper bound accordingly
-                } else if (start_indices[dim] as usize) + N_POINTS > grid_shape[dim] {
-                    if $grid.is_periodic(dim) {
-                        crosses_periodic_bound[dim] = true;
-                        any_crosses_periodic_bound = true;
-                    } else {
-                        start_indices[dim] = (grid_shape[dim] - N_POINTS) as isize;
-                    }
-                }
-            }
-
-            (start_indices, any_crosses_periodic_bound, crosses_periodic_bound)
-        }
-    };
-}
-
-macro_rules! find_start_index_and_crossing_1d {
-    ($grid:expr, $location:expr, $interp_coord:expr, $interp_index:expr, $order:expr) => {
-        {
-            const N_POINTS: usize = $order + 1;
-
-            let mut start_index = compute_start_index_1d!(
-                $grid,
-                $location,
-                $interp_coord,
-                $interp_index,
-                $order
-            );
-
-            let grid_size = $grid.size();
-            let mut crosses_periodic_bound = false;
-
-            // Check if start index is outside lower bound
-            if start_index < 0 {
-                if $grid.is_periodic() {
-                    // If the grid is periodic, make a note of the crossing
-                    crosses_periodic_bound = true;
-                } else {
-                    // If the grid is not periodic, shift the interpolation interval to lie on the inside
-                    start_index = 0;
-                }
-            // Check the upper bound accordingly
-            } else if (start_index as usize) + N_POINTS > grid_size {
-                if $grid.is_periodic() {
-                    crosses_periodic_bound = true;
-                } else {
-                    start_index = (grid_size - N_POINTS) as isize;
-                }
-            }
-
-            (start_index, crosses_periodic_bound)
-        }
-    };
-}
-
-macro_rules! create_value_subarray_for_interior_3d {
-    ($values:expr, $start_indices:expr, $order:expr) => {{
-        const N_POINTS: usize = $order + 1;
-=======
 fn find_start_indices_and_crossings_2d<F: BFloat, G: Grid2<F>, const N_POINTS: usize>(
     grid: &G,
     locations: &In2D<CoordLocation>,
@@ -404,7 +192,6 @@
             }
         }
     }
->>>>>>> a84ee712
 
     (
         start_indices,
@@ -486,51 +273,6 @@
     )
 }
 
-<<<<<<< HEAD
-macro_rules! create_value_subarray_for_interior_2d {
-    ($values:expr, $start_indices:expr, $order:expr) => {{
-        const N_POINTS: usize = $order + 1;
-
-        let mut subarray = [F::zero(); N_POINTS * N_POINTS];
-        let offsets = Idx2::from(&$start_indices);
-        let mut idx = 0;
-
-        let mut sum = F::zero();
-        let mut sum_of_squares = F::zero();
-
-        for j in offsets[Y2]..(offsets[Y2] + N_POINTS) {
-            for i in offsets[X2]..(offsets[X2] + N_POINTS) {
-                let value = $values[[i, j]];
-                subarray[idx] = value;
-                idx += 1;
-
-                sum = sum + value;
-                sum_of_squares = sum_of_squares + value * value;
-            }
-        }
-
-        let variation =
-            F::one() - (sum * sum) / (sum_of_squares * F::from(N_POINTS * N_POINTS).unwrap());
-
-        (subarray, variation)
-    }};
-}
-
-macro_rules! create_value_subarray_for_interior_1d {
-    ($values:expr, $start_index:expr, $order:expr) => {{
-        const N_POINTS: usize = $order + 1;
-
-        let mut subarray = [F::zero(); N_POINTS];
-        let offset = $start_index as usize;
-        let mut idx = 0;
-
-        let mut sum = F::zero();
-        let mut sum_of_squares = F::zero();
-
-        for i in offset..(offset + N_POINTS) {
-            let value = $values[i];
-            subarray[idx] = value;
-=======
 fn create_value_subarray_for_interior_2d<
     F: BFloat,
     const N_POINTS: usize,
@@ -551,26 +293,12 @@
         for i in offsets[X2]..(offsets[X2] + N_POINTS) {
             let value = values[[i, j]];
             subarray[idx].write(value);
->>>>>>> a84ee712
             idx += 1;
 
             sum = sum + value;
             sum_of_squares = sum_of_squares + value * value;
         }
-<<<<<<< HEAD
-
-        let variation = F::one() - (sum * sum) / (sum_of_squares * F::from(N_POINTS).unwrap());
-
-        (subarray, variation)
-    }};
-}
-
-macro_rules! create_value_subarray_for_periodic_3d {
-    ($values:expr, $start_indices:expr, $order:expr) => {{
-        const N_POINTS: usize = $order + 1;
-=======
-    }
->>>>>>> a84ee712
+    }
 
     debug_assert_eq!(idx, N_POINTS_SQUARED);
 
@@ -653,104 +381,6 @@
 
     let variation = F::one() - (sum * sum) / (sum_of_squares * F::from(N_POINTS_CUBED).unwrap());
 
-<<<<<<< HEAD
-macro_rules! create_value_subarray_for_periodic_2d {
-    ($values:expr, $start_indices:expr, $order:expr) => {{
-        const N_POINTS: usize = $order + 1;
-
-        let grid_shape = $values.shape();
-        let offsets = In2D::new(
-            ($start_indices[X2] + (grid_shape[0] as isize)) as usize,
-            ($start_indices[Y2] + (grid_shape[1] as isize)) as usize,
-        );
-        let mut subarray = [F::zero(); N_POINTS * N_POINTS];
-        let mut idx = 0;
-
-        let mut sum = F::zero();
-        let mut sum_of_squares = F::zero();
-
-        for j in 0..N_POINTS {
-            for i in 0..N_POINTS {
-                let value = $values[[
-                    (offsets[X2] + i) % grid_shape[0],
-                    (offsets[Y2] + j) % grid_shape[1],
-                ]];
-                subarray[idx] = value;
-                idx += 1;
-
-                sum = sum + value;
-                sum_of_squares = sum_of_squares + value * value;
-            }
-        }
-
-        let variation =
-            F::one() - (sum * sum) / (sum_of_squares * F::from(N_POINTS * N_POINTS).unwrap());
-
-        (subarray, variation)
-    }};
-}
-
-macro_rules! create_value_subarray_for_periodic_1d {
-    ($values:expr, $start_index:expr, $order:expr) => {{
-        const N_POINTS: usize = $order + 1;
-
-        let grid_size = $values.len();
-        let offset = ($start_index + (grid_size as isize)) as usize;
-        let mut subarray = [F::zero(); N_POINTS];
-        let mut idx = 0;
-
-        let mut sum = F::zero();
-        let mut sum_of_squares = F::zero();
-
-        for i in 0..N_POINTS {
-            let value = $values[(offset + i) % grid_size];
-            subarray[idx] = value;
-            idx += 1;
-
-            sum = sum + value;
-            sum_of_squares = sum_of_squares + value * value;
-        }
-
-        let variation = F::one() - (sum * sum) / (sum_of_squares * F::from(N_POINTS).unwrap());
-
-        (subarray, variation)
-    }};
-}
-
-macro_rules! create_value_subarray_3d {
-    ($any_crosses_periodic_bound:expr, $values:expr, $start_indices:expr, $order:expr) => {
-        if $any_crosses_periodic_bound {
-            create_value_subarray_for_periodic_3d!($values, &$start_indices, $order)
-        } else {
-            create_value_subarray_for_interior_3d!($values, &$start_indices, $order)
-        }
-    };
-}
-
-macro_rules! create_value_subarray_2d {
-    ($any_crosses_periodic_bound:expr, $values:expr, $start_indices:expr, $order:expr) => {
-        if $any_crosses_periodic_bound {
-            create_value_subarray_for_periodic_2d!($values, &$start_indices, $order)
-        } else {
-            create_value_subarray_for_interior_2d!($values, &$start_indices, $order)
-        };
-    };
-}
-
-macro_rules! create_value_subarray_1d {
-    ($crosses_periodic_bound:expr, $values:expr, $start_index:expr, $order:expr) => {
-        if $crosses_periodic_bound {
-            create_value_subarray_for_periodic_1d!($values, $start_index, $order)
-        } else {
-            create_value_subarray_for_interior_1d!($values, $start_index, $order)
-        }
-    };
-}
-
-macro_rules! create_coordinate_subarray_for_interior {
-    ($coords:expr, $start_idx:expr, $order:expr) => {{
-        const N_POINTS: usize = $order + 1;
-=======
     (
         unsafe { (&subarray as *const _ as *const [F; N_POINTS_CUBED]).read() },
         variation,
@@ -790,7 +420,6 @@
             sum_of_squares = sum_of_squares + value * value;
         }
     }
->>>>>>> a84ee712
 
     debug_assert_eq!(idx, N_POINTS_SQUARED);
 
@@ -831,83 +460,6 @@
     )
 }
 
-<<<<<<< HEAD
-macro_rules! create_coordinate_subarrays_3d {
-    ($crosses_periodic_bound:expr, $coords:expr, $extents:expr, $start_indices:expr, $order:expr) => {{
-        let x_coord_subarray = if $crosses_periodic_bound[X] {
-            create_coordinate_subarray_for_periodic!(
-                $coords[X],
-                $extents[X],
-                $start_indices[X],
-                $order
-            )
-        } else {
-            create_coordinate_subarray_for_interior!($coords[X], $start_indices[X], $order)
-        };
-        let y_coord_subarray = if $crosses_periodic_bound[Y] {
-            create_coordinate_subarray_for_periodic!(
-                $coords[Y],
-                $extents[Y],
-                $start_indices[Y],
-                $order
-            )
-        } else {
-            create_coordinate_subarray_for_interior!($coords[Y], $start_indices[Y], $order)
-        };
-        let z_coord_subarray = if $crosses_periodic_bound[Z] {
-            create_coordinate_subarray_for_periodic!(
-                $coords[Z],
-                $extents[Z],
-                $start_indices[Z],
-                $order
-            )
-        } else {
-            create_coordinate_subarray_for_interior!($coords[Z], $start_indices[Z], $order)
-        };
-        (x_coord_subarray, y_coord_subarray, z_coord_subarray)
-    }};
-}
-
-macro_rules! create_coordinate_subarrays_2d {
-    ($crosses_periodic_bound:expr, $coords:expr, $extents:expr, $start_indices:expr, $order:expr) => {{
-        let x_coord_subarray = if $crosses_periodic_bound[X2] {
-            create_coordinate_subarray_for_periodic!(
-                $coords[X2],
-                $extents[X2],
-                $start_indices[X2],
-                $order
-            )
-        } else {
-            create_coordinate_subarray_for_interior!($coords[X2], $start_indices[X2], $order)
-        };
-        let y_coord_subarray = if $crosses_periodic_bound[Y2] {
-            create_coordinate_subarray_for_periodic!(
-                $coords[Y2],
-                $extents[Y2],
-                $start_indices[Y2],
-                $order
-            )
-        } else {
-            create_coordinate_subarray_for_interior!($coords[Y2], $start_indices[Y2], $order)
-        };
-        (x_coord_subarray, y_coord_subarray)
-    }};
-}
-
-macro_rules! create_coordinate_subarray_1d {
-    ($crosses_periodic_bound:expr, $coords:expr, $extent:expr, $start_index:expr, $order:expr) => {{
-        if $crosses_periodic_bound {
-            create_coordinate_subarray_for_periodic!($coords, $extent, $start_index, $order)
-        } else {
-            create_coordinate_subarray_for_interior!($coords, $start_index, $order)
-        }
-    }};
-}
-
-macro_rules! interp_subarrays_3d {
-    ($coords:expr, $values:expr, $interp_point:expr, $order:expr) => {{
-        const N_POINTS: usize = $order + 1;
-=======
 fn create_value_subarray_3d<F: BFloat, const N_POINTS: usize, const N_POINTS_CUBED: usize>(
     any_crosses_periodic_bound: bool,
     values: &Array3<F>,
@@ -937,7 +489,6 @@
         )
     }
 }
->>>>>>> a84ee712
 
 fn create_value_subarray_1d<F: BFloat, const N_POINTS: usize>(
     crosses_periodic_bound: bool,
@@ -1164,108 +715,6 @@
     poly_xyz
 }
 
-<<<<<<< HEAD
-macro_rules! interp_subarrays_2d {
-    ($coords:expr, $values:expr, $interp_point:expr, $order:expr) => {{
-        const N_POINTS: usize = $order + 1;
-
-        let x_coords = $coords[X2];
-        let y_coords = $coords[Y2];
-
-        let mut vals_c = [F::zero(); N_POINTS];
-        let mut vals_d = [F::zero(); N_POINTS];
-        let mut poly_x = [F::zero(); N_POINTS];
-        let mut poly_xy;
-        let mut accum;
-        let mut correction;
-
-        for j in 0..N_POINTS {
-            vals_c.copy_from_slice(&$values[j * N_POINTS..(j + 1) * N_POINTS]);
-            vals_d.copy_from_slice(&vals_c);
-
-            accum = vals_c[0];
-
-            for n in 1..N_POINTS {
-                for i in 0..(N_POINTS - n) {
-                    correction = (vals_c[i + 1] - vals_d[i]) / (x_coords[i + n] - x_coords[i]);
-                    vals_c[i] = ($interp_point[X2] - x_coords[i]) * correction;
-                    vals_d[i] = ($interp_point[X2] - x_coords[i + n]) * correction;
-                }
-
-                accum = accum + vals_c[0];
-            }
-
-            poly_x[j] = accum;
-        }
-
-        vals_c.copy_from_slice(&poly_x);
-        vals_d.copy_from_slice(&vals_c);
-
-        poly_xy = vals_c[0];
-
-        for n in 1..N_POINTS {
-            for j in 0..(N_POINTS - n) {
-                correction = (vals_c[j + 1] - vals_d[j]) / (y_coords[j + n] - y_coords[j]);
-                vals_c[j] = ($interp_point[Y2] - y_coords[j]) * correction;
-                vals_d[j] = ($interp_point[Y2] - y_coords[j + n]) * correction;
-            }
-
-            poly_xy = poly_xy + vals_c[0];
-        }
-        poly_xy
-    }};
-}
-
-macro_rules! interp_subarray_1d {
-    ($coords:expr, $values:expr, $interp_coord:expr, $order:expr) => {{
-        const N_POINTS: usize = $order + 1;
-
-        let mut vals_c = [F::zero(); N_POINTS];
-        let mut vals_d = [F::zero(); N_POINTS];
-        let mut poly;
-        let mut correction;
-
-        vals_c.copy_from_slice($values);
-        vals_d.copy_from_slice(&vals_c);
-
-        poly = vals_c[0];
-
-        for n in 1..N_POINTS {
-            for i in 0..(N_POINTS - n) {
-                correction = (vals_c[i + 1] - vals_d[i]) / ($coords[i + n] - $coords[i]);
-                vals_c[i] = ($interp_coord - $coords[i]) * correction;
-                vals_d[i] = ($interp_coord - $coords[i + n]) * correction;
-            }
-
-            poly = poly + vals_c[0];
-        }
-        poly
-    }};
-}
-
-macro_rules! interp_3d {
-    (
-        $grid:expr,
-        $coords:expr,
-        $locations:expr,
-        $values:expr,
-        $interp_point:expr,
-        $interp_indices:expr,
-        $variation_threshold_for_linear:expr,
-        $order:expr
-     ) => {
-        {
-            let (start_indices, any_crosses_periodic_bound, crosses_periodic_bound) =
-                find_start_indices_and_crossings_3d!(
-                    $grid,
-                    $locations,
-                    $interp_point,
-                    $interp_indices,
-                    $order
-                );
-
-            let (value_subarray, variation) = create_value_subarray_3d!(
-=======
 fn interp_subarrays_2d<F: BFloat, const N_POINTS: usize, const N_POINTS_SQUARED: usize>(
     coords: In2D<&[F; N_POINTS]>,
     values: &[F; N_POINTS_SQUARED],
@@ -1390,56 +839,19 @@
                 );
 
             let (value_subarray, _) = create_value_subarray_3d::<_, 2, 8>(
->>>>>>> a84ee712
                 any_crosses_periodic_bound,
                 values,
                 &start_indices,
             );
 
-<<<<<<< HEAD
-            // If the variation exceeds the given threshold, use linear interpolation
-            // in order to avoid overshoot.
-            if variation > $variation_threshold_for_linear && $order > 1 {
-
-                let (start_indices, any_crosses_periodic_bound, crosses_periodic_bound) =
-                    find_start_indices_and_crossings_3d!(
-                        $grid,
-                        $locations,
-                        $interp_point,
-                        $interp_indices,
-                        1
-                    );
-
-                let (value_subarray, _) = create_value_subarray_3d!(
-                    any_crosses_periodic_bound,
-                    $values,
-=======
             let (x_coord_subarray, y_coord_subarray, z_coord_subarray) =
                 create_coordinate_subarrays_3d::<_, 2>(
                     &crosses_periodic_bound,
                     coords,
                     grid.extents(),
->>>>>>> a84ee712
                     &start_indices,
                 );
 
-<<<<<<< HEAD
-                let (x_coord_subarray, y_coord_subarray, z_coord_subarray) =
-                    create_coordinate_subarrays_3d!(
-                        crosses_periodic_bound,
-                        $coords,
-                        $grid.extents(),
-                        start_indices,
-                        1
-                    );
-
-                interp_subarrays_3d!(
-                    In3D::new(&x_coord_subarray, &y_coord_subarray, &z_coord_subarray),
-                    &value_subarray,
-                    $interp_point,
-                    1
-                )
-=======
             interp_subarrays_3d::<_, 2, 4, 8>(
                 In3D::new(&x_coord_subarray, &y_coord_subarray, &z_coord_subarray),
                 &value_subarray,
@@ -1453,7 +865,6 @@
                     grid.extents(),
                     &start_indices,
                 );
->>>>>>> a84ee712
 
             interp_subarrays_3d::<_, N_POINTS, N_POINTS_SQUARED, N_POINTS_CUBED>(
                 In3D::new(&x_coord_subarray, &y_coord_subarray, &z_coord_subarray),
@@ -1464,24 +875,6 @@
     }
 }
 
-<<<<<<< HEAD
-                let (x_coord_subarray, y_coord_subarray, z_coord_subarray) =
-                    create_coordinate_subarrays_3d!(
-                        crosses_periodic_bound,
-                        $coords,
-                        $grid.extents(),
-                        start_indices,
-                        $order
-                    );
-
-                interp_subarrays_3d!(
-                    In3D::new(&x_coord_subarray, &y_coord_subarray, &z_coord_subarray),
-                    &value_subarray,
-                    $interp_point,
-                    $order
-                )
-            }
-=======
 fn interp_2d<F: BFloat, G: Grid2<F>, const N_POINTS: usize, const N_POINTS_SQUARED: usize>(
     grid: &G,
     coords: &CoordRefs2<F>,
@@ -1548,183 +941,10 @@
                 &value_subarray,
                 interp_point,
             )
->>>>>>> a84ee712
-        }
-    }
-}
-
-<<<<<<< HEAD
-macro_rules! interp_2d {
-    (
-        $grid:expr,
-        $coords:expr,
-        $locations:expr,
-        $values:expr,
-        $interp_point:expr,
-        $interp_indices:expr,
-        $variation_threshold_for_linear:expr,
-        $order:expr
-     ) => {
-        {
-            let (start_indices, any_crosses_periodic_bound, crosses_periodic_bound) =
-                find_start_indices_and_crossings_2d!(
-                    $grid,
-                    $locations,
-                    $interp_point,
-                    $interp_indices,
-                    $order
-                );
-
-            let (value_subarray, variation) = create_value_subarray_2d!(
-                any_crosses_periodic_bound,
-                $values,
-                &start_indices,
-                $order
-            );
-
-            // If the variation exceeds the given threshold, use linear interpolation
-            // in order to avoid overshoot.
-            if variation > $variation_threshold_for_linear && $order > 1 {
-
-                let (start_indices, any_crosses_periodic_bound, crosses_periodic_bound) =
-                    find_start_indices_and_crossings_2d!(
-                        $grid,
-                        $locations,
-                        $interp_point,
-                        $interp_indices,
-                        1
-                    );
-
-                let (value_subarray, _) = create_value_subarray_2d!(
-                    any_crosses_periodic_bound,
-                    $values,
-                    &start_indices,
-                    1
-                );
-
-                let (x_coord_subarray, y_coord_subarray) =
-                    create_coordinate_subarrays_2d!(
-                        crosses_periodic_bound,
-                        $coords,
-                        $grid.extents(),
-                        start_indices,
-                        1
-                    );
-
-                interp_subarrays_2d!(
-                    In2D::new(&x_coord_subarray, &y_coord_subarray),
-                    &value_subarray,
-                    $interp_point,
-                    1
-                )
-
-            } else {
-
-                let (x_coord_subarray, y_coord_subarray) =
-                    create_coordinate_subarrays_2d!(
-                        crosses_periodic_bound,
-                        $coords,
-                        $grid.extents(),
-                        start_indices,
-                        $order
-                    );
-
-                interp_subarrays_2d!(
-                    In2D::new(&x_coord_subarray, &y_coord_subarray),
-                    &value_subarray,
-                    $interp_point,
-                    $order
-                )
-            }
-        }
-    };
-}
-
-macro_rules! interp_1d {
-    (
-        $grid:expr,
-        $coords:expr,
-        $location:expr,
-        $values:expr,
-        $interp_coord:expr,
-        $interp_index:expr,
-        $variation_threshold_for_linear:expr,
-        $order:expr
-     ) => {{
-        let (start_index, crosses_periodic_bound) = find_start_index_and_crossing_1d!(
-            $grid,
-            $location,
-            $interp_coord,
-            $interp_index,
-            $order
-        );
-
-        let (value_subarray, variation) =
-            create_value_subarray_1d!(crosses_periodic_bound, $values, start_index, $order);
-
-        // If the variation exceeds the given threshold, use linear interpolation
-        // in order to avoid overshoot.
-        if variation > $variation_threshold_for_linear && $order > 1 {
-            let (start_index, crosses_periodic_bound) = find_start_index_and_crossing_1d!(
-                $grid,
-                $location,
-                $interp_coord,
-                $interp_index,
-                1
-            );
-
-            let (value_subarray, _) =
-                create_value_subarray_1d!(crosses_periodic_bound, $values, start_index, 1);
-
-            let coord_subarray = create_coordinate_subarray_1d!(
-                crosses_periodic_bound,
-                $coords,
-                $grid.extent(),
-                start_index,
-                1
-            );
-
-            interp_subarray_1d!(&coord_subarray, &value_subarray, $interp_coord, 1)
-        } else {
-            let coord_subarray = create_coordinate_subarray_1d!(
-                crosses_periodic_bound,
-                $coords,
-                $grid.extent(),
-                start_index,
-                $order
-            );
-
-            interp_subarray_1d!(&coord_subarray, &value_subarray, $interp_coord, $order)
-        }
-    }};
-}
-
-macro_rules! interp_scalar_field_from_grid_point_query_3d {
-    ($field:expr, $grid_point_query:expr, $interp_point:expr, $variation_threshold_for_linear:expr, $order:expr) => {{
-        match $grid_point_query {
-            GridPointQuery3::Inside(interp_indices) => {
-                GridPointQuery3::Inside(interp_scalar_field_in_known_grid_cell_3d!(
-                    $field,
-                    $interp_point,
-                    &interp_indices,
-                    $variation_threshold_for_linear,
-                    $order
-                ))
-            }
-            GridPointQuery3::MovedInside((interp_indices, moved_point)) => {
-                GridPointQuery3::MovedInside((
-                    interp_scalar_field_in_known_grid_cell_3d!(
-                        $field,
-                        &moved_point,
-                        &interp_indices,
-                        $variation_threshold_for_linear,
-                        $order
-                    ),
-                    moved_point,
-                ))
-            }
-            GridPointQuery3::Outside => GridPointQuery3::Outside,
-=======
+        }
+    }
+}
+
 fn interp_1d<F: BFloat, G: Grid1<F>, const N_POINTS: usize>(
     grid: &G,
     coords: &[F],
@@ -1771,141 +991,10 @@
             );
 
             interp_subarray_1d::<_, N_POINTS>(&coord_subarray, &value_subarray, interp_coord)
->>>>>>> a84ee712
-        }
-    }
-}
-
-<<<<<<< HEAD
-macro_rules! interp_scalar_field_from_grid_point_query_2d {
-    ($field:expr, $grid_point_query:expr, $interp_point:expr, $variation_threshold_for_linear:expr, $order:expr) => {{
-        match $grid_point_query {
-            GridPointQuery2::Inside(interp_indices) => {
-                GridPointQuery2::Inside(interp_scalar_field_in_known_grid_cell_2d!(
-                    $field,
-                    $interp_point,
-                    &interp_indices,
-                    $variation_threshold_for_linear,
-                    $order
-                ))
-            }
-            GridPointQuery2::MovedInside((interp_indices, moved_point)) => {
-                GridPointQuery2::MovedInside((
-                    interp_scalar_field_in_known_grid_cell_2d!(
-                        $field,
-                        &moved_point,
-                        &interp_indices,
-                        $variation_threshold_for_linear,
-                        $order
-                    ),
-                    moved_point,
-                ))
-            }
-            GridPointQuery2::Outside => GridPointQuery2::Outside,
-        }
-    }};
-}
-
-macro_rules! interp_scalar_field_from_grid_point_query_1d {
-    ($field:expr, $grid_point_query:expr, $interp_coord:expr, $variation_threshold_for_linear:expr, $order:expr) => {{
-        match $grid_point_query {
-            GridPointQuery1::Inside(interp_index) => {
-                GridPointQuery1::Inside(interp_scalar_field_in_known_grid_cell_1d!(
-                    $field,
-                    $interp_coord,
-                    interp_index,
-                    $variation_threshold_for_linear,
-                    $order
-                ))
-            }
-            GridPointQuery1::MovedInside((interp_index, moved_coord)) => {
-                GridPointQuery1::MovedInside((
-                    interp_scalar_field_in_known_grid_cell_1d!(
-                        $field,
-                        moved_coord,
-                        interp_index,
-                        $variation_threshold_for_linear,
-                        $order
-                    ),
-                    moved_coord,
-                ))
-            }
-            GridPointQuery1::Outside => GridPointQuery1::Outside,
-        }
-    }};
-}
-
-macro_rules! interp_scalar_field_in_known_grid_cell_3d {
-    ($field:expr, $interp_point:expr, $interp_indices:expr, $variation_threshold_for_linear:expr, $order:expr) => {{
-        interp_3d!(
-            $field.grid(),
-            &$field.coords(),
-            $field.locations(),
-            $field.values(),
-            $interp_point,
-            $interp_indices,
-            $variation_threshold_for_linear,
-            $order
-        )
-    }};
-}
-
-macro_rules! interp_scalar_field_in_known_grid_cell_2d {
-    ($field:expr, $interp_point:expr, $interp_indices:expr, $variation_threshold_for_linear:expr, $order:expr) => {{
-        interp_2d!(
-            $field.grid(),
-            &$field.coords(),
-            $field.locations(),
-            $field.values(),
-            $interp_point,
-            $interp_indices,
-            $variation_threshold_for_linear,
-            $order
-        )
-    }};
-}
-
-macro_rules! interp_scalar_field_in_known_grid_cell_1d {
-    ($field:expr, $interp_coord:expr, $interp_index:expr, $variation_threshold_for_linear:expr, $order:expr) => {{
-        interp_1d!(
-            $field.grid(),
-            $field.coords(),
-            $field.location(),
-            $field.values(),
-            $interp_coord,
-            $interp_index,
-            $variation_threshold_for_linear,
-            $order
-        )
-    }};
-}
-
-macro_rules! interp_vector_field_from_grid_point_query_3d {
-    ($field:expr, $grid_point_query:expr, $interp_point:expr, $variation_threshold_for_linear:expr, $order:expr) => {{
-        match $grid_point_query {
-            GridPointQuery3::Inside(interp_indices) => {
-                GridPointQuery3::Inside(interp_vector_field_in_known_grid_cell_3d!(
-                    $field,
-                    $interp_point,
-                    &interp_indices,
-                    $variation_threshold_for_linear,
-                    $order
-                ))
-            }
-            GridPointQuery3::MovedInside((interp_indices, moved_point)) => {
-                GridPointQuery3::MovedInside((
-                    interp_vector_field_in_known_grid_cell_3d!(
-                        $field,
-                        &moved_point,
-                        &interp_indices,
-                        $variation_threshold_for_linear,
-                        $order
-                    ),
-                    moved_point,
-                ))
-            }
-            GridPointQuery3::Outside => GridPointQuery3::Outside,
-=======
+        }
+    }
+}
+
 fn interp_scalar_field_in_known_grid_cell_3d<
     F: BFloat,
     G: Grid3<F>,
@@ -2011,249 +1100,11 @@
                 ),
                 moved_point,
             ))
->>>>>>> a84ee712
         }
         GridPointQuery3::Outside => GridPointQuery3::Outside,
     }
 }
 
-<<<<<<< HEAD
-macro_rules! interp_vector_field_from_grid_point_query_2d {
-    ($field:expr, $grid_point_query:expr, $interp_point:expr, $variation_threshold_for_linear:expr, $order:expr) => {{
-        match $grid_point_query {
-            GridPointQuery2::Inside(interp_indices) => {
-                GridPointQuery2::Inside(interp_vector_field_in_known_grid_cell_2d!(
-                    $field,
-                    $interp_point,
-                    &interp_indices,
-                    $variation_threshold_for_linear,
-                    $order
-                ))
-            }
-            GridPointQuery2::MovedInside((interp_indices, moved_point)) => {
-                GridPointQuery2::MovedInside((
-                    interp_vector_field_in_known_grid_cell_2d!(
-                        $field,
-                        &moved_point,
-                        &interp_indices,
-                        $variation_threshold_for_linear,
-                        $order
-                    ),
-                    moved_point,
-                ))
-            }
-            GridPointQuery2::Outside => GridPointQuery2::Outside,
-        }
-    }};
-}
-
-macro_rules! interp_vector_field_in_known_grid_cell_3d {
-    ($field:expr, $interp_point:expr, $interp_indices:expr, $variation_threshold_for_linear:expr, $order:expr) => {{
-        let grid = $field.grid();
-        Vec3::new(
-            interp_3d!(
-                grid,
-                &$field.coords(X),
-                $field.locations(X),
-                &$field.values(X),
-                $interp_point,
-                $interp_indices,
-                $variation_threshold_for_linear,
-                $order
-            ),
-            interp_3d!(
-                grid,
-                &$field.coords(Y),
-                $field.locations(Y),
-                &$field.values(Y),
-                $interp_point,
-                $interp_indices,
-                $variation_threshold_for_linear,
-                $order
-            ),
-            interp_3d!(
-                grid,
-                &$field.coords(Z),
-                $field.locations(Z),
-                &$field.values(Z),
-                $interp_point,
-                $interp_indices,
-                $variation_threshold_for_linear,
-                $order
-            ),
-        )
-    }};
-}
-
-macro_rules! interp_vector_field_in_known_grid_cell_2d {
-    ($field:expr, $interp_point:expr, $interp_indices:expr, $variation_threshold_for_linear:expr, $order:expr) => {{
-        let grid = $field.grid();
-        Vec2::new(
-            interp_2d!(
-                grid,
-                &$field.coords(X2),
-                $field.locations(X2),
-                &$field.values(X2),
-                $interp_point,
-                $interp_indices,
-                $variation_threshold_for_linear,
-                $order
-            ),
-            interp_2d!(
-                grid,
-                &$field.coords(Y2),
-                $field.locations(Y2),
-                &$field.values(Y2),
-                $interp_point,
-                $interp_indices,
-                $variation_threshold_for_linear,
-                $order
-            ),
-        )
-    }};
-}
-
-macro_rules! interp_scalar_field_3d {
-    ($field:expr, $interp_point:expr, $variation_threshold_for_linear:expr, $order:expr) => {{
-        let grid_point_query = $field.grid().find_grid_cell($interp_point);
-        interp_scalar_field_from_grid_point_query_3d!(
-            $field,
-            grid_point_query,
-            $interp_point,
-            $variation_threshold_for_linear,
-            $order
-        )
-    }};
-}
-
-macro_rules! interp_scalar_field_2d {
-    ($field:expr, $interp_point:expr, $variation_threshold_for_linear:expr, $order:expr) => {{
-        let grid_point_query = $field.grid().find_grid_cell($interp_point);
-        interp_scalar_field_from_grid_point_query_2d!(
-            $field,
-            grid_point_query,
-            $interp_point,
-            $variation_threshold_for_linear,
-            $order
-        )
-    }};
-}
-
-macro_rules! interp_scalar_field_1d {
-    ($field:expr, $interp_coord:expr, $variation_threshold_for_linear:expr, $order:expr) => {{
-        let grid_point_query = $field.grid().find_grid_cell($interp_coord);
-        interp_scalar_field_from_grid_point_query_1d!(
-            $field,
-            grid_point_query,
-            $interp_coord,
-            $variation_threshold_for_linear,
-            $order
-        )
-    }};
-}
-
-macro_rules! interp_extrap_scalar_field_3d {
-    ($field:expr, $interp_point:expr, $variation_threshold_for_linear:expr, $order:expr) => {{
-        let grid_point_query = $field.grid().find_closest_grid_cell($interp_point);
-        interp_scalar_field_from_grid_point_query_3d!(
-            $field,
-            grid_point_query,
-            $interp_point,
-            $variation_threshold_for_linear,
-            $order
-        )
-    }};
-}
-
-macro_rules! interp_extrap_scalar_field_2d {
-    ($field:expr, $interp_point:expr, $variation_threshold_for_linear:expr, $order:expr) => {{
-        let grid_point_query = $field.grid().find_closest_grid_cell($interp_point);
-        interp_scalar_field_from_grid_point_query_2d!(
-            $field,
-            grid_point_query,
-            $interp_point,
-            $variation_threshold_for_linear,
-            $order
-        )
-    }};
-}
-
-macro_rules! interp_extrap_scalar_field_1d {
-    ($field:expr, $interp_coord:expr, $variation_threshold_for_linear:expr, $order:expr) => {{
-        let grid_point_query = $field.grid().find_closest_grid_cell($interp_coord);
-        interp_scalar_field_from_grid_point_query_1d!(
-            $field,
-            grid_point_query,
-            $interp_coord,
-            $variation_threshold_for_linear,
-            $order
-        )
-    }};
-}
-
-macro_rules! interp_vector_field_3d {
-    ($field:expr, $interp_point:expr, $variation_threshold_for_linear:expr, $order:expr) => {{
-        let grid_point_query = $field.grid().find_grid_cell($interp_point);
-        interp_vector_field_from_grid_point_query_3d!(
-            $field,
-            grid_point_query,
-            $interp_point,
-            $variation_threshold_for_linear,
-            $order
-        )
-    }};
-}
-
-macro_rules! interp_vector_field_2d {
-    ($field:expr, $interp_point:expr, $variation_threshold_for_linear:expr, $order:expr) => {{
-        let grid_point_query = $field.grid().find_grid_cell($interp_point);
-        interp_vector_field_from_grid_point_query_2d!(
-            $field,
-            grid_point_query,
-            $interp_point,
-            $variation_threshold_for_linear,
-            $order
-        )
-    }};
-}
-
-macro_rules! interp_extrap_vector_field_3d {
-    ($field:expr, $interp_point:expr, $variation_threshold_for_linear:expr, $order:expr) => {{
-        let grid_point_query = $field.grid().find_closest_grid_cell($interp_point);
-        interp_vector_field_from_grid_point_query_3d!(
-            $field,
-            grid_point_query,
-            $interp_point,
-            $variation_threshold_for_linear,
-            $order
-        )
-    }};
-}
-
-macro_rules! interp_extrap_vector_field_2d {
-    ($field:expr, $interp_point:expr, $variation_threshold_for_linear:expr, $order:expr) => {{
-        let grid_point_query = $field.grid().find_closest_grid_cell($interp_point);
-        interp_vector_field_from_grid_point_query_2d!(
-            $field,
-            grid_point_query,
-            $interp_point,
-            $variation_threshold_for_linear,
-            $order
-        )
-    }};
-}
-
-/// Configuration parameters for polynomial fitting interpolators.
-#[derive(Clone, Debug)]
-pub struct PolyFitInterpolatorConfig {
-    /// Order of the polynomials to fit.
-    pub order: usize,
-    /// Linear interpolation will be used when a normalized variance of
-    /// the values surrounding the interpolation point exceeds this value.
-    ///
-    /// This can help to avoid overshoot in regions with strong gradients.
-    pub variation_threshold_for_linear: f64,
-=======
 fn interp_scalar_field_from_grid_point_query_2d<
     F: BFloat,
     G: Grid2<F>,
@@ -2964,7 +1815,6 @@
             order => panic!("Invalid interpolation order: {}", order),
         }
     }
->>>>>>> a84ee712
 }
 
 /// A 2D interpolator using polynomial fitting to estimate the interpolated value.
@@ -2973,19 +1823,11 @@
     config: PolyFitInterpolatorConfig,
 }
 
-<<<<<<< HEAD
-impl PolyFitInterpolator3 {
-    /// Creates a new polynomial fitting interpolator.
-    pub fn new(config: PolyFitInterpolatorConfig) -> Self {
-        config.validate();
-        Self { config }
-=======
 impl PolyFitInterpolator2 {
     /// Creates a new quadratic interpolator.
     pub fn new(config: PolyFitInterpolatorConfig) -> Self {
         config.validate();
         PolyFitInterpolator2 { config }
->>>>>>> a84ee712
     }
 }
 
@@ -3002,13 +1844,6 @@
         let variation_threshold_for_linear =
             F::from(self.config.variation_threshold_for_linear).unwrap();
         match self.config.order {
-<<<<<<< HEAD
-            1 => interp_scalar_field_3d!(field, interp_point, variation_threshold_for_linear, 1),
-            2 => interp_scalar_field_3d!(field, interp_point, variation_threshold_for_linear, 2),
-            3 => interp_scalar_field_3d!(field, interp_point, variation_threshold_for_linear, 3),
-            4 => interp_scalar_field_3d!(field, interp_point, variation_threshold_for_linear, 4),
-            5 => interp_scalar_field_3d!(field, interp_point, variation_threshold_for_linear, 5),
-=======
             1 => interp_scalar_field_2d::<_, _, 2, 4>(
                 field,
                 interp_point,
@@ -3034,7 +1869,6 @@
                 interp_point,
                 variation_threshold_for_linear,
             ),
->>>>>>> a84ee712
             order => panic!("Invalid interpolation order: {}", order),
         }
     }
@@ -3056,51 +1890,31 @@
         let variation_threshold_for_linear =
             F::from(self.config.variation_threshold_for_linear).unwrap();
         match self.config.order {
-<<<<<<< HEAD
-            1 => interp_scalar_field_in_known_grid_cell_3d!(
-=======
             1 => interp_scalar_field_in_known_grid_cell_2d::<_, _, 2, 4>(
->>>>>>> a84ee712
                 field,
                 interp_point,
                 interp_indices,
                 variation_threshold_for_linear,
             ),
-<<<<<<< HEAD
-            2 => interp_scalar_field_in_known_grid_cell_3d!(
-=======
             2 => interp_scalar_field_in_known_grid_cell_2d::<_, _, 3, 9>(
->>>>>>> a84ee712
                 field,
                 interp_point,
                 interp_indices,
                 variation_threshold_for_linear,
             ),
-<<<<<<< HEAD
-            3 => interp_scalar_field_in_known_grid_cell_3d!(
-=======
             3 => interp_scalar_field_in_known_grid_cell_2d::<_, _, 4, 16>(
->>>>>>> a84ee712
                 field,
                 interp_point,
                 interp_indices,
                 variation_threshold_for_linear,
             ),
-<<<<<<< HEAD
-            4 => interp_scalar_field_in_known_grid_cell_3d!(
-=======
             4 => interp_scalar_field_in_known_grid_cell_2d::<_, _, 5, 25>(
->>>>>>> a84ee712
                 field,
                 interp_point,
                 interp_indices,
                 variation_threshold_for_linear,
             ),
-<<<<<<< HEAD
-            5 => interp_scalar_field_in_known_grid_cell_3d!(
-=======
             5 => interp_scalar_field_in_known_grid_cell_2d::<_, _, 6, 36>(
->>>>>>> a84ee712
                 field,
                 interp_point,
                 interp_indices,
@@ -3122,37 +1936,6 @@
         let variation_threshold_for_linear =
             F::from(self.config.variation_threshold_for_linear).unwrap();
         match self.config.order {
-<<<<<<< HEAD
-            1 => interp_extrap_scalar_field_3d!(
-                field,
-                interp_point,
-                variation_threshold_for_linear,
-                1
-            ),
-            2 => interp_extrap_scalar_field_3d!(
-                field,
-                interp_point,
-                variation_threshold_for_linear,
-                2
-            ),
-            3 => interp_extrap_scalar_field_3d!(
-                field,
-                interp_point,
-                variation_threshold_for_linear,
-                3
-            ),
-            4 => interp_extrap_scalar_field_3d!(
-                field,
-                interp_point,
-                variation_threshold_for_linear,
-                4
-            ),
-            5 => interp_extrap_scalar_field_3d!(
-                field,
-                interp_point,
-                variation_threshold_for_linear,
-                5
-=======
             1 => interp_extrap_scalar_field_2d::<_, _, 2, 4>(
                 field,
                 interp_point,
@@ -3177,7 +1960,6 @@
                 field,
                 interp_point,
                 variation_threshold_for_linear,
->>>>>>> a84ee712
             ),
             order => panic!("Invalid interpolation order: {}", order),
         }
@@ -3195,13 +1977,6 @@
         let variation_threshold_for_linear =
             F::from(self.config.variation_threshold_for_linear).unwrap();
         match self.config.order {
-<<<<<<< HEAD
-            1 => interp_vector_field_3d!(field, interp_point, variation_threshold_for_linear, 1),
-            2 => interp_vector_field_3d!(field, interp_point, variation_threshold_for_linear, 2),
-            3 => interp_vector_field_3d!(field, interp_point, variation_threshold_for_linear, 3),
-            4 => interp_vector_field_3d!(field, interp_point, variation_threshold_for_linear, 4),
-            5 => interp_vector_field_3d!(field, interp_point, variation_threshold_for_linear, 5),
-=======
             1 => interp_vector_field_2d::<_, _, 2, 4>(
                 field,
                 interp_point,
@@ -3227,7 +2002,6 @@
                 interp_point,
                 variation_threshold_for_linear,
             ),
->>>>>>> a84ee712
             order => panic!("Invalid interpolation order: {}", order),
         }
     }
@@ -3249,51 +2023,31 @@
         let variation_threshold_for_linear =
             F::from(self.config.variation_threshold_for_linear).unwrap();
         match self.config.order {
-<<<<<<< HEAD
-            1 => interp_vector_field_in_known_grid_cell_3d!(
-=======
             1 => interp_vector_field_in_known_grid_cell_2d::<_, _, 2, 4>(
->>>>>>> a84ee712
                 field,
                 interp_point,
                 interp_indices,
                 variation_threshold_for_linear,
             ),
-<<<<<<< HEAD
-            2 => interp_vector_field_in_known_grid_cell_3d!(
-=======
             2 => interp_vector_field_in_known_grid_cell_2d::<_, _, 3, 9>(
->>>>>>> a84ee712
                 field,
                 interp_point,
                 interp_indices,
                 variation_threshold_for_linear,
             ),
-<<<<<<< HEAD
-            3 => interp_vector_field_in_known_grid_cell_3d!(
-=======
             3 => interp_vector_field_in_known_grid_cell_2d::<_, _, 4, 16>(
->>>>>>> a84ee712
                 field,
                 interp_point,
                 interp_indices,
                 variation_threshold_for_linear,
             ),
-<<<<<<< HEAD
-            4 => interp_vector_field_in_known_grid_cell_3d!(
-=======
             4 => interp_vector_field_in_known_grid_cell_2d::<_, _, 5, 25>(
->>>>>>> a84ee712
                 field,
                 interp_point,
                 interp_indices,
                 variation_threshold_for_linear,
             ),
-<<<<<<< HEAD
-            5 => interp_vector_field_in_known_grid_cell_3d!(
-=======
             5 => interp_vector_field_in_known_grid_cell_2d::<_, _, 6, 36>(
->>>>>>> a84ee712
                 field,
                 interp_point,
                 interp_indices,
@@ -3315,306 +2069,6 @@
         let variation_threshold_for_linear =
             F::from(self.config.variation_threshold_for_linear).unwrap();
         match self.config.order {
-<<<<<<< HEAD
-            // 1 => interp_extrap_vector_field_3d!(
-            //     field,
-            //     interp_point,
-            //     variation_threshold_for_linear,
-            //     1
-            // ),
-            // 2 => interp_extrap_vector_field_3d!(
-            //     field,
-            //     interp_point,
-            //     variation_threshold_for_linear,
-            //     2
-            // ),
-            // 3 => interp_extrap_vector_field_3d!(
-            //     field,
-            //     interp_point,
-            //     variation_threshold_for_linear,
-            //     3
-            // ),
-            // 4 => interp_extrap_vector_field_3d!(
-            //     field,
-            //     interp_point,
-            //     variation_threshold_for_linear,
-            //     4
-            // ),
-            // 5 => interp_extrap_vector_field_3d!(
-            //     field,
-            //     interp_point,
-            //     variation_threshold_for_linear,
-            //     5
-            // ),
-            order => panic!("Invalid interpolation order: {}", order),
-        }
-    }
-}
-
-/// A 2D interpolator using polynomial fitting to estimate the interpolated value.
-#[derive(Clone, Debug)]
-pub struct PolyFitInterpolator2 {
-    config: PolyFitInterpolatorConfig,
-}
-
-impl PolyFitInterpolator2 {
-    /// Creates a new polynomial fitting interpolator.
-    pub fn new(config: PolyFitInterpolatorConfig) -> Self {
-        config.validate();
-        Self { config }
-    }
-}
-
-impl Interpolator2 for PolyFitInterpolator2 {
-    #[allow(clippy::cognitive_complexity)]
-    fn interp_scalar_field<F, G>(
-        &self,
-        field: &ScalarField2<F, G>,
-        interp_point: &Point2<F>,
-    ) -> GridPointQuery2<F, F>
-    where
-        F: BFloat,
-        G: Grid2<F>,
-    {
-        let variation_threshold_for_linear =
-            F::from(self.config.variation_threshold_for_linear).unwrap();
-        match self.config.order {
-            // 1 => interp_scalar_field_2d!(field, interp_point, variation_threshold_for_linear, 1),
-            // 2 => interp_scalar_field_2d!(field, interp_point, variation_threshold_for_linear, 2),
-            // 3 => interp_scalar_field_2d!(field, interp_point, variation_threshold_for_linear, 3),
-            // 4 => interp_scalar_field_2d!(field, interp_point, variation_threshold_for_linear, 4),
-            // 5 => interp_scalar_field_2d!(field, interp_point, variation_threshold_for_linear, 5),
-            order => panic!("Invalid interpolation order: {}", order),
-        }
-    }
-
-    #[allow(clippy::cognitive_complexity)]
-    fn interp_scalar_field_known_cell<F, G>(
-        &self,
-        field: &ScalarField2<F, G>,
-        interp_point: &Point2<F>,
-        interp_indices: &Idx2<usize>,
-    ) -> F
-    where
-        F: BFloat,
-        G: Grid2<F>,
-    {
-        assert!(field
-            .grid()
-            .point_is_inside_cell(interp_point, interp_indices));
-
-        let variation_threshold_for_linear =
-            F::from(self.config.variation_threshold_for_linear).unwrap();
-        match self.config.order {
-            // 1 => interp_scalar_field_in_known_grid_cell_2d!(
-            //     field,
-            //     interp_point,
-            //     interp_indices,
-            //     variation_threshold_for_linear,
-            //     1
-            // ),
-            // 2 => interp_scalar_field_in_known_grid_cell_2d!(
-            //     field,
-            //     interp_point,
-            //     interp_indices,
-            //     variation_threshold_for_linear,
-            //     2
-            // ),
-            // 3 => interp_scalar_field_in_known_grid_cell_2d!(
-            //     field,
-            //     interp_point,
-            //     interp_indices,
-            //     variation_threshold_for_linear,
-            //     3
-            // ),
-            // 4 => interp_scalar_field_in_known_grid_cell_2d!(
-            //     field,
-            //     interp_point,
-            //     interp_indices,
-            //     variation_threshold_for_linear,
-            //     4
-            // ),
-            // 5 => interp_scalar_field_in_known_grid_cell_2d!(
-            //     field,
-            //     interp_point,
-            //     interp_indices,
-            //     variation_threshold_for_linear,
-            //     5
-            // ),
-            order => panic!("Invalid interpolation order: {}", order),
-        }
-    }
-
-    #[allow(clippy::cognitive_complexity)]
-    fn interp_extrap_scalar_field<F, G>(
-        &self,
-        field: &ScalarField2<F, G>,
-        interp_point: &Point2<F>,
-    ) -> GridPointQuery2<F, F>
-    where
-        F: BFloat,
-        G: Grid2<F>,
-    {
-        let variation_threshold_for_linear =
-            F::from(self.config.variation_threshold_for_linear).unwrap();
-        match self.config.order {
-            // 1 => interp_extrap_scalar_field_2d!(
-            //     field,
-            //     interp_point,
-            //     variation_threshold_for_linear,
-            //     1
-            // ),
-            // 2 => interp_extrap_scalar_field_2d!(
-            //     field,
-            //     interp_point,
-            //     variation_threshold_for_linear,
-            //     2
-            // ),
-            // 3 => interp_extrap_scalar_field_2d!(
-            //     field,
-            //     interp_point,
-            //     variation_threshold_for_linear,
-            //     3
-            // ),
-            // 4 => interp_extrap_scalar_field_2d!(
-            //     field,
-            //     interp_point,
-            //     variation_threshold_for_linear,
-            //     4
-            // ),
-            // 5 => interp_extrap_scalar_field_2d!(
-            //     field,
-            //     interp_point,
-            //     variation_threshold_for_linear,
-            //     5
-            // ),
-            order => panic!("Invalid interpolation order: {}", order),
-        }
-    }
-
-    #[allow(clippy::cognitive_complexity)]
-    fn interp_vector_field<F, G>(
-        &self,
-        field: &VectorField2<F, G>,
-        interp_point: &Point2<F>,
-    ) -> GridPointQuery2<F, Vec2<F>>
-    where
-        F: BFloat,
-        G: Grid2<F>,
-    {
-        let variation_threshold_for_linear =
-            F::from(self.config.variation_threshold_for_linear).unwrap();
-        match self.config.order {
-            // 1 => interp_vector_field_2d!(field, interp_point, variation_threshold_for_linear, 1),
-            // 2 => interp_vector_field_2d!(field, interp_point, variation_threshold_for_linear, 2),
-            // 3 => interp_vector_field_2d!(field, interp_point, variation_threshold_for_linear, 3),
-            // 4 => interp_vector_field_2d!(field, interp_point, variation_threshold_for_linear, 4),
-            // 5 => interp_vector_field_2d!(field, interp_point, variation_threshold_for_linear, 5),
-            order => panic!("Invalid interpolation order: {}", order),
-        }
-    }
-
-    #[allow(clippy::cognitive_complexity)]
-    fn interp_vector_field_known_cell<F, G>(
-        &self,
-        field: &VectorField2<F, G>,
-        interp_point: &Point2<F>,
-        interp_indices: &Idx2<usize>,
-    ) -> Vec2<F>
-    where
-        F: BFloat,
-        G: Grid2<F>,
-    {
-        assert!(field
-            .grid()
-            .point_is_inside_cell(interp_point, interp_indices));
-
-        let variation_threshold_for_linear =
-            F::from(self.config.variation_threshold_for_linear).unwrap();
-        match self.config.order {
-            // 1 => interp_vector_field_in_known_grid_cell_2d!(
-            //     field,
-            //     interp_point,
-            //     interp_indices,
-            //     variation_threshold_for_linear,
-            //     1
-            // ),
-            // 2 => interp_vector_field_in_known_grid_cell_2d!(
-            //     field,
-            //     interp_point,
-            //     interp_indices,
-            //     variation_threshold_for_linear,
-            //     2
-            // ),
-            // 3 => interp_vector_field_in_known_grid_cell_2d!(
-            //     field,
-            //     interp_point,
-            //     interp_indices,
-            //     variation_threshold_for_linear,
-            //     3
-            // ),
-            // 4 => interp_vector_field_in_known_grid_cell_2d!(
-            //     field,
-            //     interp_point,
-            //     interp_indices,
-            //     variation_threshold_for_linear,
-            //     4
-            // ),
-            // 5 => interp_vector_field_in_known_grid_cell_2d!(
-            //     field,
-            //     interp_point,
-            //     interp_indices,
-            //     variation_threshold_for_linear,
-            //     5
-            // ),
-            order => panic!("Invalid interpolation order: {}", order),
-        }
-    }
-
-    #[allow(clippy::cognitive_complexity)]
-    fn interp_extrap_vector_field<F, G>(
-        &self,
-        field: &VectorField2<F, G>,
-        interp_point: &Point2<F>,
-    ) -> GridPointQuery2<F, Vec2<F>>
-    where
-        F: BFloat,
-        G: Grid2<F>,
-    {
-        let variation_threshold_for_linear =
-            F::from(self.config.variation_threshold_for_linear).unwrap();
-        match self.config.order {
-            // 1 => interp_extrap_vector_field_2d!(
-            //     field,
-            //     interp_point,
-            //     variation_threshold_for_linear,
-            //     1
-            // ),
-            // 2 => interp_extrap_vector_field_2d!(
-            //     field,
-            //     interp_point,
-            //     variation_threshold_for_linear,
-            //     2
-            // ),
-            // 3 => interp_extrap_vector_field_2d!(
-            //     field,
-            //     interp_point,
-            //     variation_threshold_for_linear,
-            //     3
-            // ),
-            // 4 => interp_extrap_vector_field_2d!(
-            //     field,
-            //     interp_point,
-            //     variation_threshold_for_linear,
-            //     4
-            // ),
-            // 5 => interp_extrap_vector_field_2d!(
-            //     field,
-            //     interp_point,
-            //     variation_threshold_for_linear,
-            //     5
-            // ),
-=======
             1 => interp_extrap_vector_field_2d::<_, _, 2, 4>(
                 field,
                 interp_point,
@@ -3640,7 +2094,6 @@
                 interp_point,
                 variation_threshold_for_linear,
             ),
->>>>>>> a84ee712
             order => panic!("Invalid interpolation order: {}", order),
         }
     }
@@ -3653,25 +2106,14 @@
 }
 
 impl PolyFitInterpolator1 {
-<<<<<<< HEAD
-    /// Creates a new polynomial fitting interpolator.
-    pub fn new(config: PolyFitInterpolatorConfig) -> Self {
-        config.validate();
-        Self { config }
-=======
     /// Creates a new quadratic interpolator.
     pub fn new(config: PolyFitInterpolatorConfig) -> Self {
         config.validate();
         PolyFitInterpolator1 { config }
->>>>>>> a84ee712
     }
 }
 
 impl Interpolator1 for PolyFitInterpolator1 {
-<<<<<<< HEAD
-    #[allow(clippy::cognitive_complexity)]
-=======
->>>>>>> a84ee712
     fn interp_scalar_field<F, G>(
         &self,
         field: &ScalarField1<F, G>,
@@ -3684,13 +2126,6 @@
         let variation_threshold_for_linear =
             F::from(self.config.variation_threshold_for_linear).unwrap();
         match self.config.order {
-<<<<<<< HEAD
-            // 1 => interp_scalar_field_1d!(field, interp_coord, variation_threshold_for_linear, 1),
-            // 2 => interp_scalar_field_1d!(field, interp_coord, variation_threshold_for_linear, 2),
-            // 3 => interp_scalar_field_1d!(field, interp_coord, variation_threshold_for_linear, 3),
-            // 4 => interp_scalar_field_1d!(field, interp_coord, variation_threshold_for_linear, 4),
-            // 5 => interp_scalar_field_1d!(field, interp_coord, variation_threshold_for_linear, 5),
-=======
             1 => interp_scalar_field_1d::<_, _, 2>(
                 field,
                 interp_coord,
@@ -3716,77 +2151,25 @@
                 interp_coord,
                 variation_threshold_for_linear,
             ),
->>>>>>> a84ee712
             order => panic!("Invalid interpolation order: {}", order),
         }
     }
 
-<<<<<<< HEAD
-    #[allow(clippy::cognitive_complexity)]
-=======
->>>>>>> a84ee712
     fn interp_scalar_field_known_cell<F, G>(
         &self,
         field: &ScalarField1<F, G>,
         interp_coord: F,
-<<<<<<< HEAD
-        interp_index: usize,
-=======
         interp_idx: usize,
->>>>>>> a84ee712
     ) -> F
     where
         F: BFloat,
         G: Grid1<F>,
     {
-<<<<<<< HEAD
-        assert!(field
-            .grid()
-            .coord_is_inside_cell(interp_coord, interp_index));
-=======
         assert!(field.grid().coord_is_inside_cell(interp_coord, interp_idx));
->>>>>>> a84ee712
 
         let variation_threshold_for_linear =
             F::from(self.config.variation_threshold_for_linear).unwrap();
         match self.config.order {
-<<<<<<< HEAD
-            // 1 => interp_scalar_field_in_known_grid_cell_1d!(
-            //     field,
-            //     interp_coord,
-            //     interp_index,
-            //     variation_threshold_for_linear,
-            //     1
-            // ),
-            // 2 => interp_scalar_field_in_known_grid_cell_1d!(
-            //     field,
-            //     interp_coord,
-            //     interp_index,
-            //     variation_threshold_for_linear,
-            //     2
-            // ),
-            // 3 => interp_scalar_field_in_known_grid_cell_1d!(
-            //     field,
-            //     interp_coord,
-            //     interp_index,
-            //     variation_threshold_for_linear,
-            //     3
-            // ),
-            // 4 => interp_scalar_field_in_known_grid_cell_1d!(
-            //     field,
-            //     interp_coord,
-            //     interp_index,
-            //     variation_threshold_for_linear,
-            //     4
-            // ),
-            // 5 => interp_scalar_field_in_known_grid_cell_1d!(
-            //     field,
-            //     interp_coord,
-            //     interp_index,
-            //     variation_threshold_for_linear,
-            //     5
-            // ),
-=======
             1 => interp_scalar_field_in_known_grid_cell_1d::<_, _, 2>(
                 field,
                 interp_coord,
@@ -3817,15 +2200,10 @@
                 interp_idx,
                 variation_threshold_for_linear,
             ),
->>>>>>> a84ee712
             order => panic!("Invalid interpolation order: {}", order),
         }
     }
 
-<<<<<<< HEAD
-    #[allow(clippy::cognitive_complexity)]
-=======
->>>>>>> a84ee712
     fn interp_extrap_scalar_field<F, G>(
         &self,
         field: &ScalarField1<F, G>,
@@ -3838,64 +2216,31 @@
         let variation_threshold_for_linear =
             F::from(self.config.variation_threshold_for_linear).unwrap();
         match self.config.order {
-<<<<<<< HEAD
-            // 1 => interp_extrap_scalar_field_1d!(
-            //     field,
-            //     interp_coord,
-            //     variation_threshold_for_linear,
-            //     1
-            // ),
-            // 2 => interp_extrap_scalar_field_1d!(
-            //     field,
-            //     interp_coord,
-            //     variation_threshold_for_linear,
-            //     2
-            // ),
-            3 => interp_extrap_scalar_field_1d!(
+            1 => interp_extrap_scalar_field_1d::<_, _, 2>(
                 field,
                 interp_coord,
                 variation_threshold_for_linear,
-                3
-            ),
-            // 4 => interp_extrap_scalar_field_1d!(
-            //     field,
-            //     interp_coord,
-            //     variation_threshold_for_linear,
-            //     4
-            // ),
-            // 5 => interp_extrap_scalar_field_1d!(
-            //     field,
-            //     interp_coord,
-            //     variation_threshold_for_linear,
-            //     5
-            // ),
-=======
-            1 => interp_extrap_scalar_field_1d::<_, _, 2>(
+            ),
+            2 => interp_extrap_scalar_field_1d::<_, _, 3>(
                 field,
                 interp_coord,
                 variation_threshold_for_linear,
             ),
-            2 => interp_extrap_scalar_field_1d::<_, _, 3>(
+            3 => interp_extrap_scalar_field_1d::<_, _, 4>(
                 field,
                 interp_coord,
                 variation_threshold_for_linear,
             ),
-            3 => interp_extrap_scalar_field_1d::<_, _, 4>(
+            4 => interp_extrap_scalar_field_1d::<_, _, 5>(
                 field,
                 interp_coord,
                 variation_threshold_for_linear,
             ),
-            4 => interp_extrap_scalar_field_1d::<_, _, 5>(
+            5 => interp_extrap_scalar_field_1d::<_, _, 6>(
                 field,
                 interp_coord,
                 variation_threshold_for_linear,
             ),
-            5 => interp_extrap_scalar_field_1d::<_, _, 6>(
-                field,
-                interp_coord,
-                variation_threshold_for_linear,
-            ),
->>>>>>> a84ee712
             order => panic!("Invalid interpolation order: {}", order),
         }
     }
