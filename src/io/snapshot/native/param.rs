--- conflicted
+++ resolved
@@ -1,13 +1,8 @@
 //! Utilities for parameter files in native format.
 
 use super::super::{
-<<<<<<< HEAD
-    super::{utils, Verbose},
+    super::{utils, Verbosity},
     MapOfSnapshotParameters, ParameterValue, SnapshotParameters,
-=======
-    super::{utils, Verbosity},
-    ParameterValue, SnapshotParameters,
->>>>>>> 8384ca20
 };
 use crate::geometry::In3D;
 use regex::{self, Captures, Regex};
